#![warn(missing_docs)]

use crate::architecture::{
    arm::{
        communication_interface::{
            ApInformation::{MemoryAp, Other},
            ArmProbeInterface, MemoryApInformation,
        },
        core::{debug_core_start, reset_catch_clear, reset_catch_set},
        memory::Component,
        SwoConfig,
    },
    riscv::communication_interface::RiscvCommunicationInterface,
};
use crate::config::{ChipInfo, MemoryRegion, RegistryError, Target, TargetSelector};
use crate::core::{Architecture, CoreState, SpecificCoreState};
use crate::{AttachMethod, Core, CoreType, Error, Probe};
use anyhow::anyhow;
use std::time::Duration;

/// The `Session` struct represents an active debug session.
///
/// ## Creating a session
///
/// It can be conviently created by calling the [Session::auto_attach()] function,
/// which tries to automatically select a probe, and then connect to the target.
///
/// For more control, the [Probe::attach()] and [Probe::attach_under_reset()]
/// methods can be used to open a `Session` from a specific [Probe].
///
/// # Usage
/// To get access to a single [Core] from the `Session`, the [Session::core()] method
/// can be used.
///
/// You can create and share a session between threads to enable multiple stakeholders (e.g. GDB and RTT) to access the target
/// taking turns. If you do so, please make sure that both threads sleep in between tasks such that other shareholders may take their turn.
#[derive(Debug)]
pub struct Session {
    target: Target,
    interface: ArchitectureInterface,
    cores: Vec<(SpecificCoreState, CoreState)>,
}

#[derive(Debug)]
enum ArchitectureInterface {
    Arm(Box<dyn ArmProbeInterface + 'static>),
    Riscv(Box<RiscvCommunicationInterface>),
}

impl From<ArchitectureInterface> for Architecture {
    fn from(value: ArchitectureInterface) -> Self {
        match value {
            ArchitectureInterface::Arm(_) => Architecture::Arm,
            ArchitectureInterface::Riscv(_) => Architecture::Riscv,
        }
    }
}

impl ArchitectureInterface {
    fn attach<'probe>(
        &'probe mut self,
        core: &'probe mut SpecificCoreState,
        core_state: &'probe mut CoreState,
    ) -> Result<Core<'probe>, Error> {
        match self {
            ArchitectureInterface::Arm(state) => {
                let memory = state.memory_interface(0.into())?;

                core.attach_arm(core_state, memory)
            }
            ArchitectureInterface::Riscv(state) => core.attach_riscv(core_state, state),
        }
    }

    /// Deassert the target reset line
    ///
    /// When connecting under reset,
    /// initial configuration is done with the reset line
    /// asserted. After initial configuration is done, the
    /// reset line can be deasserted using this method.
    ///
    /// See also [`Probe::target_reset_deassert`].
    fn target_reset_deassert(&mut self) -> Result<(), Error> {
        match self {
            ArchitectureInterface::Arm(arm_interface) => arm_interface.target_reset_deassert()?,

            ArchitectureInterface::Riscv(riscv_interface) => {
                riscv_interface.target_reset_deassert()?
            }
        }

        Ok(())
    }
}

impl Session {
    /// Open a new session with a given debug target.
    pub(crate) fn new(
        probe: Probe,
        target: impl Into<TargetSelector>,
        attach_method: AttachMethod,
    ) -> Result<Self, Error> {
        let (probe, target) = get_target_from_selector(target, probe)?;

        let mut session = match target.architecture() {
            Architecture::Arm => {
                if !probe.has_arm_interface() {
                    return Err(anyhow!(
                        "Debugging ARM based chips is not supported with the connected probe."
                    )
                    .into());
                }

                // This unwrap is safe, we check if the interface is available just above.
                let interface = probe.into_arm_interface()?.unwrap();

                let core = (
                    SpecificCoreState::from_core_type(target.core_type),
                    Core::create_state(0),
                );

<<<<<<< HEAD
=======
                let interface = probe.try_into_arm_interface().map_err(|(_, err)| err)?;

>>>>>>> 9177db32
                let mut session = Session {
                    target,
                    interface: ArchitectureInterface::Arm(interface),
                    cores: vec![core],
                };

                // Enable debug mode
                debug_core_start(&mut session.core(0)?)?;

                if attach_method == AttachMethod::UnderReset {
                    // we need to halt the chip here
                    reset_catch_set(&mut session.core(0)?)?;

                    // Deassert the reset pin
                    session.interface.target_reset_deassert()?;

                    // Wait for the core to be halted
                    let mut core = session.core(0)?;

                    core.wait_for_core_halted(Duration::from_millis(100))?;

                    reset_catch_clear(&mut core)?;
                }

                session
            }
            Architecture::Riscv => {
                // TODO: Handle attach under reset

                let core = (
                    SpecificCoreState::from_core_type(target.core_type),
                    Core::create_state(0),
                );

                let interface = probe
                    .try_into_riscv_interface()
                    .map_err(|(_probe, err)| err)?;

                let mut session = Session {
                    target,
                    interface: ArchitectureInterface::Riscv(Box::new(interface)),
                    cores: vec![core],
                };

                {
                    let mut core = session.core(0)?;

                    core.halt(Duration::from_millis(100))?;
                }

                session
            }
        };

        session.clear_all_hw_breakpoints()?;

        Ok(session)
    }

    /// Automatically creates a session with the first connected probe found.
    pub fn auto_attach(target: impl Into<TargetSelector>) -> Result<Session, Error> {
        // Get a list of all available debug probes.
        let probes = Probe::list_all();

        // Use the first probe found.
        let probe = probes
            .get(0)
            .ok_or(Error::UnableToOpenProbe("No probe was found"))?
            .open()?;

        // Attach to a chip.
        probe.attach(target)
    }

    /// Lists the available cores with their number and their type.
    pub fn list_cores(&self) -> Vec<(usize, CoreType)> {
        self.cores
            .iter()
            .map(|(t, _)| CoreType::from(t))
            .enumerate()
            .collect()
    }

    /// Attaches to the core with the given number.
    pub fn core(&mut self, n: usize) -> Result<Core<'_>, Error> {
        let (core, core_state) = self.cores.get_mut(n).ok_or(Error::CoreNotFound(n))?;

        self.interface.attach(core, core_state)
    }

    /// Read available data from the SWO interface without waiting.
    ///
    /// This method is only supported for ARM-based targets, and will
    /// return [Error::ArchitectureRequired] otherwise.
    pub fn read_swo(&mut self) -> Result<Vec<u8>, Error> {
        let interface = self.get_arm_interface()?;
        interface.read_swo()
    }

    fn get_arm_interface(&mut self) -> Result<&mut Box<dyn ArmProbeInterface>, Error> {
        let interface = match &mut self.interface {
            ArchitectureInterface::Arm(state) => state,
            _ => return Err(Error::ArchitectureRequired(&["ARMv7", "ARMv8"])),
        };

        Ok(interface)
    }

    /// Reads all the available ARM CoresightComponents of the currently attached target.
    ///
    /// This will recursively parse the Romtable of the attached target
    /// and create a list of all the contained components.
    pub fn get_arm_components(&mut self) -> Result<Vec<Component>, Error> {
        let interface = self.get_arm_interface()?;

        let mut components = Vec::new();

        for ap_index in 0..(interface.num_access_ports() as u8) {
            let ap_information = interface
                .ap_information(ap_index.into())
                .ok_or_else(|| anyhow!("AP {} does not exist on chip.", ap_index))?;

            let component = match ap_information {
                MemoryAp(MemoryApInformation {
                    port_number: _,
                    only_32bit_data_size: _,
                    debug_base_address: 0,
                    supports_hnonsec: _,
                }) => Err(Error::Other(anyhow!("AP has a base address of 0"))),
                MemoryAp(MemoryApInformation {
                    port_number,
                    only_32bit_data_size: _,
                    debug_base_address,
                    supports_hnonsec: _,
                }) => {
                    let access_port_number = *port_number;
                    let base_address = *debug_base_address;

                    let mut memory = interface.memory_interface(access_port_number.into())?;

                    Component::try_parse(&mut memory, base_address)
                        .map_err(Error::architecture_specific)
                }
                Other { port_number } => {
                    // Return an error, only possible to get Component from MemoryAP
                    Err(Error::Other(anyhow!(
                        "AP {} is not a MemoryAP, unable to get ARM component.",
                        port_number
                    )))
                }
            };

            match component {
                Ok(component) => {
                    components.push(component);
                }
                Err(e) => {
                    log::info!("Not counting AP {} because of: {}", ap_index, e);
                }
            }
        }

        Ok(components)
    }

    /// Get the target description of the connected target.
    pub fn target(&self) -> &Target {
        &self.target
    }

    /// Configure the target and probe for serial wire view (SWV) tracing.
    pub fn setup_swv(&mut self, config: &SwoConfig) -> Result<(), Error> {
        // Configure SWO on the probe
        {
            let interface = self.get_arm_interface()?;
            interface.enable_swo(config)?;
        }

        // Enable tracing on the target
        {
            let mut core = self.core(0)?;
            crate::architecture::arm::component::enable_tracing(&mut core)?;
        }

        // Configure SWV on the target
        let components = self.get_arm_components()?;
        let mut core = self.core(0)?;
        crate::architecture::arm::component::setup_swv(&mut core, &components, config)
    }

    /// Configure the target to stop emitting SWV trace data.
    pub fn disable_swv(&mut self) -> Result<(), Error> {
        crate::architecture::arm::component::disable_swv(&mut self.core(0)?)
    }

    /// Begin tracing a memory address over SWV.
    pub fn add_swv_data_trace(&mut self, unit: usize, address: u32) -> Result<(), Error> {
        let components = self.get_arm_components()?;
        let mut core = self.core(0)?;
        crate::architecture::arm::component::add_swv_data_trace(
            &mut core,
            &components,
            unit,
            address,
        )
    }

    /// Stop tracing from a given SWV unit
    pub fn remove_swv_data_trace(&mut self, unit: usize) -> Result<(), Error> {
        let components = self.get_arm_components()?;
        let mut core = self.core(0)?;
        crate::architecture::arm::component::remove_swv_data_trace(&mut core, &components, unit)
    }

    /// Returns the memory map of the target.
    #[deprecated = "Use the Session::target function instead"]
    pub fn memory_map(&self) -> &[MemoryRegion] {
        &self.target.memory_map
    }

    /// Return the `Architecture` of the currently connected chip.
    pub fn architecture(&self) -> Architecture {
        match self.interface {
            ArchitectureInterface::Arm(_) => Architecture::Arm,
            ArchitectureInterface::Riscv(_) => Architecture::Riscv,
        }
    }

    /// Clears all hardware breakpoints on all cores
    pub fn clear_all_hw_breakpoints(&mut self) -> Result<(), Error> {
        { 0..self.cores.len() }.try_for_each(|n| {
            self.core(n)
                .and_then(|mut core| core.clear_all_hw_breakpoints())
        })
    }
}

// This test ensures that [Session] is fully [Send] + [Sync].
static_assertions::assert_impl_all!(Session: Send);

impl Drop for Session {
    fn drop(&mut self) {
        let result = { 0..self.cores.len() }.try_for_each(|i| {
            self.core(i)
                .and_then(|mut core| core.clear_all_set_hw_breakpoints())
        });

        if let Err(err) = result {
            log::warn!("Could not clear all hardware breakpoints: {:?}", err);
        }
    }
}
/// Determine the [Target] from a [TargetSelector].
///
/// If the selector is [TargetSelector::Unspecified], the target will be looked up in the registry.
/// If it its [TargetSelector::Auto], probe-rs will try to determine the target automatically, based on
/// information read from the chip.
fn get_target_from_selector(
    target: impl Into<TargetSelector>,
    probe: Probe,
) -> Result<(Probe, Target), Error> {
    let mut probe = probe;

    let target = match target.into() {
        TargetSelector::Unspecified(name) => crate::config::get_target_by_name(name)?,
        TargetSelector::Specified(target) => target,
        TargetSelector::Auto => {
            let mut found_chip = None;

            if probe.has_arm_interface() {
                match probe.try_into_arm_interface() {
                    Ok(mut interface) => {
                        //let chip_result = try_arm_autodetect(interface);
                        log::debug!("Autodetect: Trying DAP interface...");

                        let found_arm_chip = interface.read_from_rom_table().unwrap_or_else(|e| {
                            log::info!("Error during auto-detection of ARM chips: {}", e);
                            None
                        });

                        found_chip = found_arm_chip.map(ChipInfo::from);

                        probe = interface.close();
                    }
                    Err((returned_probe, err)) => {
                        probe = returned_probe;
                        log::debug!("Error using ARM interface: {}", err);
                    }
                }
            } else {
                log::debug!("No ARM interface was present. Skipping Riscv autodetect.");
            }

            if found_chip.is_none() && probe.has_riscv_interface() {
                match probe.try_into_riscv_interface() {
                    Ok(mut interface) => {
                        let idcode = interface.read_idcode();

                        log::debug!("ID Code read over JTAG: {:x?}", idcode);

                        probe = interface.close();
                    }
                    Err((returned_probe, err)) => {
                        log::debug!("Error during autodetection of RISCV chips: {}", err);
                        probe = returned_probe;
                    }
                }
            } else {
                log::debug!("No RISCV interface was present. Skipping Riscv autodetect.");
            }

            if let Some(chip) = found_chip {
                crate::config::get_target_by_chip_info(chip)?
            } else {
                return Err(Error::ChipNotFound(RegistryError::ChipAutodetectFailed));
            }
        }
    };

    Ok((probe, target))
}<|MERGE_RESOLUTION|>--- conflicted
+++ resolved
@@ -111,19 +111,13 @@
                     .into());
                 }
 
-                // This unwrap is safe, we check if the interface is available just above.
-                let interface = probe.into_arm_interface()?.unwrap();
-
                 let core = (
                     SpecificCoreState::from_core_type(target.core_type),
                     Core::create_state(0),
                 );
 
-<<<<<<< HEAD
-=======
                 let interface = probe.try_into_arm_interface().map_err(|(_, err)| err)?;
 
->>>>>>> 9177db32
                 let mut session = Session {
                     target,
                     interface: ArchitectureInterface::Arm(interface),
