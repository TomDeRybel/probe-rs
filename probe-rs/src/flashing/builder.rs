use std::fmt::{Debug, Formatter};

use super::{FlashError, FlashVisualizer};
use crate::config::{FlashAlgorithm, MemoryRange, PageInfo, SectorInfo};

/// The description of a page in flash.
#[derive(Clone, PartialEq, Eq)]
pub struct FlashPage {
    address: u32,
    data: Vec<u8>,
}

impl Debug for FlashPage {
    fn fmt(&self, f: &mut Formatter<'_>) -> std::fmt::Result {
        f.debug_struct("FlashPage")
            .field("address", &self.address())
            .field("size", &self.size())
            .finish()
    }
}

impl FlashPage {
    /// Creates a new empty flash page from a `PageInfo`.
    fn new(page_info: &PageInfo, default_value: u8) -> Self {
        Self {
            address: page_info.base_address,
            data: vec![default_value; page_info.size as usize],
        }
    }

    /// Returns the start address of the page.
    pub fn address(&self) -> u32 {
        self.address
    }

    /// Returns the size of the page in bytes.
    pub fn size(&self) -> u32 {
        self.data.len() as u32
    }

    /// Returns the data slice of the page.
    pub fn data(&self) -> &[u8] {
        &self.data
    }

    /// Returns the mut data slice of the page.
    pub(super) fn data_mut(&mut self) -> &mut [u8] {
        &mut self.data
    }
}

/// The description of a sector in flash.
#[derive(Clone, PartialEq, Eq, Debug)]
pub struct FlashSector {
    address: u32,
    size: u32,
}

impl FlashSector {
    /// Creates a new empty flash sector from a [SectorInfo].
    fn new(sector_info: &SectorInfo) -> Self {
        Self {
            address: sector_info.base_address,
            size: sector_info.size,
        }
    }

    /// Returns the start address of the sector.
    pub fn address(&self) -> u32 {
        self.address
    }

    /// Returns the size of the sector in bytes.
    pub fn size(&self) -> u32 {
        self.size
    }
}

/// A struct to hold all the information about one region
/// in the flash that is erased during flashing and has to be restored to its original value afterwards.
#[derive(Clone, PartialEq, Eq, Debug)]
pub struct FlashFill {
    address: u32,
    size: u32,
    page_index: usize,
}

impl FlashFill {
    /// Creates a new empty flash fill.
    fn new(address: u32, size: u32, page_index: usize) -> Self {
        Self {
            address,
            size,
            page_index,
        }
    }

    /// Returns the start address of the fill.
    pub fn address(&self) -> u32 {
        self.address
    }

    /// Returns the size of the fill in bytes.
    pub fn size(&self) -> u32 {
        self.size
    }

    /// Returns the corresponding page index of the fill.
    pub fn page_index(&self) -> usize {
        self.page_index
    }
}

/// The built layout of the data in flash.
#[derive(Debug, Clone, PartialEq, Eq)]
pub struct FlashLayout {
    sectors: Vec<FlashSector>,
    pages: Vec<FlashPage>,
    fills: Vec<FlashFill>,
    data_blocks: Vec<FlashDataBlockSpan>,
}

impl FlashLayout {
    /// Get the sectors of the flash layout.
    pub fn sectors(&self) -> &[FlashSector] {
        &self.sectors
    }

    /// Get the pages of the flash layout.
    pub fn pages(&self) -> &[FlashPage] {
        &self.pages
    }

    /// Get the pages of the flash layout as mut.
    pub(super) fn pages_mut(&mut self) -> &mut [FlashPage] {
        &mut self.pages
    }

    /// Get the fills of the flash layout.
    pub fn fills(&self) -> &[FlashFill] {
        &self.fills
    }

    /// Get the datablocks of the flash layout.
    pub fn data_blocks(&self) -> &[FlashDataBlockSpan] {
        &self.data_blocks
    }

    pub fn visualize(&self) -> FlashVisualizer {
        FlashVisualizer::new(&self)
    }
}

/// A block of data that is to be written to flash.
#[derive(Clone, Copy)]
pub(super) struct FlashDataBlock<'data> {
    address: u32,
    data: &'data [u8],
}

impl<'data> FlashDataBlock<'data> {
    /// Create a new `FlashDataBlock`.
    fn new(address: u32, data: &'data [u8]) -> Self {
        Self { address, data }
    }

    /// Get the start address of the block.
    pub(super) fn address(&self) -> u32 {
        self.address
    }

    /// Returns the size of the block in bytes.
    pub(super) fn size(&self) -> u32 {
        self.data.len() as u32
    }
}

/// A block of data that is to be written to flash.
#[derive(Clone, Copy, Debug, PartialEq, Eq)]
pub struct FlashDataBlockSpan {
    address: u32,
    size: u32,
}

impl FlashDataBlockSpan {
    /// Get the start address of the block.
    pub fn address(&self) -> u32 {
        self.address
    }

    /// Returns the size of the block in bytes.
    pub fn size(&self) -> u32 {
        self.size
    }
}

impl<'data> From<FlashDataBlock<'data>> for FlashDataBlockSpan {
    fn from(block: FlashDataBlock) -> Self {
        Self {
            address: block.address(),
            size: block.size(),
        }
    }
}

impl<'data> From<&FlashDataBlock<'data>> for FlashDataBlockSpan {
    fn from(block: &FlashDataBlock) -> Self {
        Self {
            address: block.address(),
            size: block.size(),
        }
    }
}

/// A helper structure to build a flash layout from a set of data blocks.
#[derive(Default)]
pub(super) struct FlashBuilder<'data> {
    data_blocks: Vec<FlashDataBlock<'data>>,
}

impl<'data> FlashBuilder<'data> {
    /// Creates a new `FlashBuilder` with empty data.
    pub(super) fn new() -> Self {
        Self {
            data_blocks: vec![],
        }
    }

    /// Add a block of data to be programmed.
    ///
    /// Programming does not start until the `program` method is called.
    pub(super) fn add_data(&mut self, address: u32, data: &'data [u8]) -> Result<(), FlashError> {
        // Add the operation to the sorted data list.
        match self
            .data_blocks
            .binary_search_by_key(&address, |&v| v.address)
        {
            // If it already is present in the list, this indicates a bug in the flashing code.
            Ok(_) => panic!(
                        "Error preparing data to flash. Address {0:#010x} was already written earlier. This is a bug, please report it.",
                        address),
            // Add it to the list if it is not present yet.
            Err(position) => {
                // If we have a prior block (prevent u32 underflow), check if its range intersects
                // the range of the block we are trying to insert. If so, return an error.
                if position > 0 {
                    if let Some(block) = self.data_blocks.get(position - 1) {
                        let range = block.address..block.address + block.data.len() as u32;

                        assert!(
                            !range.intersects_range(&(address..address + data.len() as u32)),
                            "Overlap in data, address {0:#010x} was already written earlier. This is a bug, please report it.",
                            address
                        );
                    }
                }

                // If we have a block after the one we are trying to insert,
                // check if its range intersects the range of the block we are trying to insert.
                // If so, return an error.
                // We don't add 1 to the position here, because we have not insert an element yet.
                // So the ones on the right are not shifted yet!
                if let Some(block) = self.data_blocks.get(position) {
                    let range = block.address..block.address + block.data.len() as u32;

                    assert!(
                        !range.intersects_range(&(address..address + data.len() as u32)),
                        "Error preparing data to flash. Address {0:#010x} is not a valid address in the flash area. This is a bug, please report it.",
                        address
                    );
                }

                // If we made it until here, it is safe to insert the block.
                self.data_blocks
                    .insert(position, FlashDataBlock::new(address, data))
            }
        }

        Ok(())
    }

    /// Layouts the contents of a flash memory according to the contents of the flash builder.
    pub(super) fn build_sectors_and_pages(
        &self,
        flash_algorithm: &FlashAlgorithm,
        include_empty_pages: bool,
    ) -> Result<FlashLayout, FlashError> {
        let mut sectors: Vec<FlashSector> = Vec::new();
        let mut pages: Vec<FlashPage> = Vec::new();
        let mut fills: Vec<FlashFill> = Vec::new();

        let mut data_iter = self.data_blocks.iter().enumerate().peekable();
        while let Some((n, block)) = data_iter.next() {
            let block_end_address = block.address + block.size() as u32;
            let mut block_offset = 0usize;

            while block_offset < block.data.len() {
                let current_block_address = block.address + block_offset as u32;
                let sector = if let Some(sector) = sectors.last_mut() {
                    // If the address is not in the sector, add a new sector.
                    // We only ever need to check the last sector in the list, as all the blocks to be written
                    // are stored in the `flash_write_data` vector IN ORDER!
                    // This means if we are checking the last sector we already have checked previous ones
                    // in previous steps of the iteration.
                    if current_block_address >= sector.address + sector.size {
                        add_sector(flash_algorithm, current_block_address, &mut sectors)?
                    } else {
                        sector
                    }
                } else {
                    add_sector(flash_algorithm, current_block_address, &mut sectors)?
                };

                let page = if let Some(page) = pages.last_mut() {
                    // If the address is not in the last page, add a new page.
                    // We only ever need to check the last page in the list, as all the blocks to be written
                    // are stored in the `data_blocks` vector IN ORDER!
                    // This means if we are checking the last page we already have checked previous ones
                    // in previous steps of the iteration.
                    if current_block_address >= page.address + page.size() {
                        add_page(flash_algorithm, current_block_address, &mut pages)?
                    } else {
                        page
                    }
                } else {
                    add_page(flash_algorithm, current_block_address, &mut pages)?
                };

                // Add sectors for the whole page if the sector size is smaller than the page size!
                let sector_size = sector.size;
                let sector_address = sector.address;
                if sector_size < page.size() {
                    // Add as many sectors as there fit into one page.
                    for i in 0..page.size() / sector_size {
                        // Calculate the address of the sector.
                        let new_sector_address = page.address + i * sector_size;

                        // If the sector address does not match the address of the just added sector,
                        // add a new sector at that addresss.
                        if new_sector_address != sector_address {
                            add_sector(flash_algorithm, new_sector_address, &mut sectors)?;
                        }
                    }
                }

                let end_address = block_end_address.min(page.address + page.size()) as usize;
                let page_offset = (block.address + block_offset as u32 - page.address) as usize;
                let size = end_address - page_offset - page.address as usize;
                let page_size = page.size();
                let page_address = page.address;

                // Insert the actual data into the page!
                page.data[page_offset..page_offset + size]
                    .copy_from_slice(&block.data[block_offset..block_offset + size]);

                // If we start working a new block (condition: block_offset == 0)
                // and we don't start a new page (condition: page_offset == 0)
                // We need to fill the start of the page up until the page offset where the new data will start.
                if block_offset == 0 && page_offset != 0 {
                    add_fill(
                        page_address,
                        page_offset as u32,
                        &mut fills,
                        pages.len() - 1,
                    );
                }

                // If we have finished writing our block (condition: block_offset + size == block_size)
                // and we have not finished the page yet (condition: page_offset + size == page_size)
                // we peek to the next block and see where it starts and fill the page
                // up to a maximum of the next block start.
                if block_offset + size == block.size() as usize
                    && page_offset + size != page_size as usize
                {
                    // Where the fillup ends which is by default the end of the page.
                    let mut fill_end_address = (page_address + page_size) as usize;

                    // Try to get the address of the next block and adjust the address to its start
                    // if it is smaller than the end of the last page.
                    if let Some((_, next_block)) = data_iter.peek() {
                        fill_end_address = fill_end_address.min(next_block.address as usize);
                    }

                    // Calculate the start of the fill relative to the page.
                    let fill_start = page_offset + size;
                    // Calculate the fill size.
                    let fill_size = fill_end_address - (page_address as usize + fill_start);

                    // Actually fill the page and register a fill block within the stat tracker.
                    add_fill(
                        page_address + fill_start as u32,
                        fill_size as u32,
                        &mut fills,
                        pages.len() - 1,
                    );
                }

                // Denotes whether a new sector will be done next iteration round.
                let start_new_sector =
                    current_block_address + size as u32 >= sector_address + sector_size;
                // Denotes whether we are done with the flash building process now.
                let last_bit_of_block = block_offset + size == block.size() as usize
                    && !self.data_blocks.is_empty()
                    && n == self.data_blocks.len() - 1;

                // If one of the two conditions resolves to true, and we are including
                // pages which will only contain fill, then we fill all remaining pages
                // for the current sector.
                if (start_new_sector || last_bit_of_block) && include_empty_pages {
                    // Iterate all possible sector pages and see if they have been created yet.
                    let pages_per_sector =
                        (sector_size / flash_algorithm.flash_properties.page_size) as usize;
                    'o: for i in 0..pages_per_sector {
                        // Calculate the possible page address.
                        let page_address =
                            sector_address + i as u32 * flash_algorithm.flash_properties.page_size;
                        // Get the maximum available already added pages up to a maximum of
                        // the available pages per sector.
                        let last_pages_num_max = pages_per_sector.min(pages.len());
                        // Get those pages from the pages vector.
                        let max_last_pages = &pages[pages.len() - last_pages_num_max..];
                        for page in max_last_pages {
                            if page.address == page_address {
                                continue 'o;
                            }
                        }
                        let page = add_page(flash_algorithm, page_address, &mut pages)?;
                        add_fill(page.address, page.size(), &mut fills, pages.len() - 1);
                    }
                }

                // Make sure we advance the block offset by the amount we just wrote.
                block_offset += size;
            }
        }

        // This sort might be avoided if sectors are inserted in the correct order, but since performance
        // is not an issue, this is the easiest way.
        sectors.sort_by_key(|i| i.address);

        // Return the finished flash layout.
        Ok(FlashLayout {
            sectors,
            pages,
            fills,
            data_blocks: self.data_blocks.iter().map(Into::into).collect(),
        })
    }
}

/// Adds a new sector to the sectors.
fn add_sector<'sector>(
    flash_algorithm: &FlashAlgorithm,
    address: u32,
    sectors: &'sector mut Vec<FlashSector>,
) -> Result<&'sector mut FlashSector, FlashError> {
    let sector_info = flash_algorithm.sector_info(address).expect(&format!("Address {0:#010x} is not a valid address in the flash area. This is a bug, please report it.", address));

    let new_sector = FlashSector::new(&sector_info);
    sectors.push(new_sector);
    log::trace!(
        "Added Sector (0x{:08x}..0x{:08x})",
        sector_info.base_address,
        sector_info.base_address + sector_info.size
    );
    // We just added a sector, so this unwrap can never fail!
    Ok(sectors.last_mut().unwrap())
}

/// Adds a new page to the pages.
fn add_page<'page>(
    flash_algorithm: &FlashAlgorithm,
    address: u32,
    pages: &'page mut Vec<FlashPage>,
) -> Result<&'page mut FlashPage, FlashError> {
<<<<<<< HEAD
    let page_info = flash_algorithm.page_info(address).expect(&format!("Address {0:#010x} is not a valid address in the flash area. This is a bug, please report it.", address));

    let new_page = FlashPage::new(&page_info);

    pages.push(new_page);
    log::trace!(
        "Added Page (0x{:08x}..0x{:08x})",
        page_info.base_address,
        page_info.base_address + page_info.size
    );
    // We just added a page, so this unwrap can never fail!
    Ok(pages.last_mut().unwrap())
=======
    let page_info = flash_algorithm.page_info(address);
    if let Some(page_info) = page_info {
        let new_page = FlashPage::new(
            &page_info,
            flash_algorithm.flash_properties.erased_byte_value,
        );
        pages.push(new_page);
        log::trace!(
            "Added Page (0x{:08x}..0x{:08x})",
            page_info.base_address,
            page_info.base_address + page_info.size
        );
        // We just added a page, so this unwrap can never fail!
        Ok(pages.last_mut().unwrap())
    } else {
        Err(FlashError::InvalidFlashAddress(address))
    }
>>>>>>> a01185aa
}

/// Adds a new fill to the fills.
fn add_fill(address: u32, size: u32, fills: &mut Vec<FlashFill>, page_index: usize) {
    fills.push(FlashFill::new(address, size, page_index));
}

#[cfg(test)]
mod tests {
    use super::*;
    use crate::config::{FlashAlgorithm, FlashProperties, SectorDescription};

    fn assemble_demo_flash1() -> FlashAlgorithm {
        let sd = SectorDescription {
            size: 4096,
            address: 0,
        };

        let mut flash_algorithm = FlashAlgorithm::default();
        flash_algorithm.flash_properties = FlashProperties {
            address_range: 0..1 << 16,
            page_size: 1024,
            erased_byte_value: 255,
            program_page_timeout: 200,
            erase_sector_timeout: 200,
            sectors: std::borrow::Cow::Owned(vec![sd]),
        };

        flash_algorithm
    }

    fn assemble_demo_flash2() -> FlashAlgorithm {
        let sd = SectorDescription {
            size: 128,
            address: 0,
        };

        let mut flash_algorithm = FlashAlgorithm::default();
        flash_algorithm.flash_properties = FlashProperties {
            address_range: 0..1 << 16,
            page_size: 1024,
            erased_byte_value: 255,
            program_page_timeout: 200,
            erase_sector_timeout: 200,
            sectors: std::borrow::Cow::Owned(vec![sd]),
        };

        flash_algorithm
    }

    #[test]
    #[should_panic]
    fn add_overlapping_data() {
        let mut flash_builder = FlashBuilder::new();
        assert!(flash_builder.add_data(0, &[42]).is_ok());

        assert!(flash_builder.add_data(0, &[42]).is_err());
    }

    #[test]
    fn add_non_overlapping_data() {
        let mut flash_builder = FlashBuilder::new();
        assert!(flash_builder.add_data(0, &[42]).is_ok());
        assert!(flash_builder.add_data(1, &[42]).is_ok());
    }

    #[test]
    fn single_byte_in_single_page() {
        let flash_algorithm = assemble_demo_flash1();
        let mut flash_builder = FlashBuilder::new();
        flash_builder.add_data(0, &[42]).unwrap();
        let flash_layout = flash_builder
            .build_sectors_and_pages(&flash_algorithm, true)
            .unwrap();

        let erased_byte_value = flash_algorithm.flash_properties.erased_byte_value;

        assert_eq!(
            flash_layout,
            FlashLayout {
                sectors: vec![FlashSector {
                    address: 0x0000,
                    size: 0x1000,
                },],
                pages: vec![
                    FlashPage {
                        address: 0x0000,
                        data: {
                            let mut data = vec![erased_byte_value; 1024];
                            data[0] = 42;
                            data
                        },
                    },
                    FlashPage {
                        address: 0x0400,
                        data: vec![erased_byte_value; 1024],
                    },
                    FlashPage {
                        address: 0x0800,
                        data: vec![erased_byte_value; 1024],
                    },
                    FlashPage {
                        address: 0x0C00,
                        data: vec![erased_byte_value; 1024],
                    },
                ],
                fills: vec![
                    FlashFill {
                        address: 0x0001,
                        size: 0x03FF,
                        page_index: 0,
                    },
                    FlashFill {
                        address: 0x0400,
                        size: 0x0400,
                        page_index: 1,
                    },
                    FlashFill {
                        address: 0x0800,
                        size: 0x0400,
                        page_index: 2,
                    },
                    FlashFill {
                        address: 0x0C00,
                        size: 0x0400,
                        page_index: 3,
                    }
                ],
                data_blocks: vec![FlashDataBlockSpan {
                    address: 0,
                    size: 1,
                }],
            }
        )
    }

    #[test]
    fn equal_bytes_full_single_page() {
        let flash_algorithm = assemble_demo_flash1();
        let mut flash_builder = FlashBuilder::new();
        flash_builder.add_data(0, &[42; 1024]).unwrap();
        let flash_layout = flash_builder
            .build_sectors_and_pages(&flash_algorithm, true)
            .unwrap();

        let erased_byte_value = flash_algorithm.flash_properties.erased_byte_value;

        assert_eq!(
            flash_layout,
            FlashLayout {
                sectors: vec![FlashSector {
                    address: 0x0000,
                    size: 0x1000,
                },],
                pages: vec![
                    FlashPage {
                        address: 0x0000,
                        data: vec![42; 1024],
                    },
                    FlashPage {
                        address: 0x0400,
                        data: vec![erased_byte_value; 1024],
                    },
                    FlashPage {
                        address: 0x0800,
                        data: vec![erased_byte_value; 1024],
                    },
                    FlashPage {
                        address: 0x0C00,
                        data: vec![erased_byte_value; 1024],
                    },
                ],
                fills: vec![
                    FlashFill {
                        address: 0x0400,
                        size: 0x0400,
                        page_index: 1,
                    },
                    FlashFill {
                        address: 0x0800,
                        size: 0x0400,
                        page_index: 2,
                    },
                    FlashFill {
                        address: 0x0C00,
                        size: 0x0400,
                        page_index: 3,
                    }
                ],
                data_blocks: vec![FlashDataBlockSpan {
                    address: 0,
                    size: 1024,
                }],
            }
        )
    }

    #[test]
    fn equal_bytes_one_full_page_one_page_one_byte() {
        let flash_algorithm = assemble_demo_flash1();
        let mut flash_builder = FlashBuilder::new();
        flash_builder.add_data(0, &[42; 1025]).unwrap();
        let flash_layout = flash_builder
            .build_sectors_and_pages(&flash_algorithm, true)
            .unwrap();

        let erased_byte_value = flash_algorithm.flash_properties.erased_byte_value;

        assert_eq!(
            flash_layout,
            FlashLayout {
                sectors: vec![FlashSector {
                    address: 0x0000,
                    size: 0x1000,
                },],
                pages: vec![
                    FlashPage {
                        address: 0x0000,
                        data: vec![42; 1024],
                    },
                    FlashPage {
                        address: 0x0400,
                        data: {
                            let mut data = vec![erased_byte_value; 1024];
                            data[0] = 42;
                            data
                        },
                    },
                    FlashPage {
                        address: 0x0800,
                        data: vec![erased_byte_value; 1024],
                    },
                    FlashPage {
                        address: 0x0C00,
                        data: vec![erased_byte_value; 1024],
                    },
                ],
                fills: vec![
                    FlashFill {
                        address: 0x0401,
                        size: 0x03FF,
                        page_index: 1,
                    },
                    FlashFill {
                        address: 0x0800,
                        size: 0x0400,
                        page_index: 2,
                    },
                    FlashFill {
                        address: 0x0C00,
                        size: 0x0400,
                        page_index: 3,
                    }
                ],
                data_blocks: vec![FlashDataBlockSpan {
                    address: 0,
                    size: 1025,
                }],
            }
        )
    }

    #[test]
    fn equal_bytes_one_full_page_one_page_one_byte_skip_fill() {
        let flash_algorithm = assemble_demo_flash1();
        let mut flash_builder = FlashBuilder::new();
        flash_builder.add_data(0, &[42; 1025]).unwrap();
        let flash_layout = flash_builder
            .build_sectors_and_pages(&flash_algorithm, false)
            .unwrap();

        let erased_byte_value = flash_algorithm.flash_properties.erased_byte_value;

        assert_eq!(
            flash_layout,
            FlashLayout {
                sectors: vec![FlashSector {
                    address: 0x0000,
                    size: 0x1000,
                },],
                pages: vec![
                    FlashPage {
                        address: 0x0000,
                        data: vec![42; 1024],
                    },
                    FlashPage {
                        address: 0x0400,
                        data: {
                            let mut data = vec![erased_byte_value; 1024];
                            data[0] = 42;
                            data
                        },
                    },
                ],
                fills: vec![FlashFill {
                    address: 0x0401,
                    size: 0x03FF,
                    page_index: 1,
                },],
                data_blocks: vec![FlashDataBlockSpan {
                    address: 0,
                    size: 1025,
                }],
            }
        )
    }

    #[test]
    fn equal_bytes_one_page_from_offset_span_two_pages() {
        let flash_algorithm = assemble_demo_flash1();
        let mut flash_builder = FlashBuilder::new();
        flash_builder.add_data(42, &[42; 1024]).unwrap();
        let flash_layout = flash_builder
            .build_sectors_and_pages(&flash_algorithm, true)
            .unwrap();

        let erased_byte_value = flash_algorithm.flash_properties.erased_byte_value;

        assert_eq!(
            flash_layout,
            FlashLayout {
                sectors: vec![FlashSector {
                    address: 0x000000,
                    size: 0x001000,
                },],
                pages: vec![
                    FlashPage {
                        address: 0x000000,
                        data: {
                            let mut data = vec![42; 1024];
                            for d in &mut data[..42] {
                                *d = erased_byte_value;
                            }
                            data
                        },
                    },
                    FlashPage {
                        address: 0x000400,
                        data: {
                            let mut data = vec![erased_byte_value; 1024];
                            for d in &mut data[..42] {
                                *d = 42;
                            }
                            data
                        },
                    },
                    FlashPage {
                        address: 0x000800,
                        data: vec![erased_byte_value; 1024],
                    },
                    FlashPage {
                        address: 0x000C00,
                        data: vec![erased_byte_value; 1024],
                    },
                ],
                fills: vec![
                    FlashFill {
                        address: 0x000000,
                        size: 0x00002A,
                        page_index: 0,
                    },
                    FlashFill {
                        address: 0x00042A,
                        size: 0x0003D6,
                        page_index: 1,
                    },
                    FlashFill {
                        address: 0x000800,
                        size: 0x000400,
                        page_index: 2,
                    },
                    FlashFill {
                        address: 0x000C00,
                        size: 0x000400,
                        page_index: 3,
                    },
                ],
                data_blocks: vec![FlashDataBlockSpan {
                    address: 42,
                    size: 1024,
                },],
            }
        )
    }

    #[test]
    fn equal_bytes_four_and_a_half_pages_two_sectors() {
        let flash_algorithm = assemble_demo_flash1();
        let mut flash_builder = FlashBuilder::new();
        flash_builder.add_data(0, &[42; 5024]).unwrap();
        let flash_layout = flash_builder
            .build_sectors_and_pages(&flash_algorithm, true)
            .unwrap();

        let erased_byte_value = flash_algorithm.flash_properties.erased_byte_value;

        assert_eq!(
            flash_layout,
            FlashLayout {
                sectors: vec![
                    FlashSector {
                        address: 0x000000,
                        size: 0x001000,
                    },
                    FlashSector {
                        address: 0x001000,
                        size: 0x001000,
                    },
                ],
                pages: vec![
                    FlashPage {
                        address: 0x000000,
                        data: vec![42; 1024],
                    },
                    FlashPage {
                        address: 0x000400,
                        data: vec![42; 1024],
                    },
                    FlashPage {
                        address: 0x000800,
                        data: vec![42; 1024],
                    },
                    FlashPage {
                        address: 0x000C00,
                        data: vec![42; 1024],
                    },
                    FlashPage {
                        address: 0x001000,
                        data: {
                            let mut data = vec![erased_byte_value; 1024];
                            for d in &mut data[..928] {
                                *d = 42;
                            }
                            data
                        },
                    },
                    FlashPage {
                        address: 0x001400,
                        data: vec![erased_byte_value; 1024],
                    },
                    FlashPage {
                        address: 0x001800,
                        data: vec![erased_byte_value; 1024],
                    },
                    FlashPage {
                        address: 0x001C00,
                        data: vec![erased_byte_value; 1024],
                    },
                ],
                fills: vec![
                    FlashFill {
                        address: 0x0013A0,
                        size: 0x000060,
                        page_index: 4,
                    },
                    FlashFill {
                        address: 0x001400,
                        size: 0x000400,
                        page_index: 5,
                    },
                    FlashFill {
                        address: 0x001800,
                        size: 0x000400,
                        page_index: 6,
                    },
                    FlashFill {
                        address: 0x001C00,
                        size: 0x000400,
                        page_index: 7,
                    },
                ],
                data_blocks: vec![FlashDataBlockSpan {
                    address: 0,
                    size: 5024,
                },],
            }
        )
    }

    #[test]
    fn equal_bytes_in_two_data_chunks_multiple_sectors() {
        let flash_algorithm = assemble_demo_flash1();
        let mut flash_builder = FlashBuilder::new();
        flash_builder.add_data(0, &[42; 5024]).unwrap();
        flash_builder.add_data(7860, &[42; 5024]).unwrap();
        let flash_layout = flash_builder
            .build_sectors_and_pages(&flash_algorithm, true)
            .unwrap();

        let erased_byte_value = flash_algorithm.flash_properties.erased_byte_value;

        assert_eq!(
            flash_layout,
            FlashLayout {
                sectors: vec![
                    FlashSector {
                        address: 0x000000,
                        size: 0x001000,
                    },
                    FlashSector {
                        address: 0x001000,
                        size: 0x001000,
                    },
                    FlashSector {
                        address: 0x002000,
                        size: 0x001000,
                    },
                    FlashSector {
                        address: 0x003000,
                        size: 0x001000,
                    },
                ],
                pages: vec![
                    FlashPage {
                        address: 0x000000,
                        data: vec![42; 1024],
                    },
                    FlashPage {
                        address: 0x000400,
                        data: vec![42; 1024],
                    },
                    FlashPage {
                        address: 0x000800,
                        data: vec![42; 1024],
                    },
                    FlashPage {
                        address: 0x000C00,
                        data: vec![42; 1024],
                    },
                    FlashPage {
                        address: 0x001000,
                        data: {
                            let mut data = vec![42; 1024];
                            for d in &mut data[928..1024] {
                                *d = erased_byte_value;
                            }
                            data
                        },
                    },
                    FlashPage {
                        address: 0x001C00,
                        data: {
                            let mut data = vec![42; 1024];
                            for d in &mut data[..692] {
                                *d = erased_byte_value;
                            }
                            data
                        },
                    },
                    FlashPage {
                        address: 0x001400,
                        data: vec![erased_byte_value; 1024],
                    },
                    FlashPage {
                        address: 0x001800,
                        data: vec![erased_byte_value; 1024],
                    },
                    FlashPage {
                        address: 0x002000,
                        data: vec![42; 1024],
                    },
                    FlashPage {
                        address: 0x002400,
                        data: vec![42; 1024],
                    },
                    FlashPage {
                        address: 0x002800,
                        data: vec![42; 1024],
                    },
                    FlashPage {
                        address: 0x002C00,
                        data: vec![42; 1024],
                    },
                    FlashPage {
                        address: 0x003000,
                        data: {
                            let mut data = vec![42; 1024];
                            for d in &mut data[596..1024] {
                                *d = erased_byte_value;
                            }
                            data
                        },
                    },
                    FlashPage {
                        address: 0x003400,
                        data: vec![erased_byte_value; 1024],
                    },
                    FlashPage {
                        address: 0x003800,
                        data: vec![erased_byte_value; 1024],
                    },
                    FlashPage {
                        address: 0x003C00,
                        data: vec![erased_byte_value; 1024],
                    },
                ],
                fills: vec![
                    FlashFill {
                        address: 0x0013A0,
                        size: 0x000060,
                        page_index: 4,
                    },
                    FlashFill {
                        address: 0x001C00,
                        size: 0x0002B4,
                        page_index: 5,
                    },
                    FlashFill {
                        address: 0x001400,
                        size: 0x000400,
                        page_index: 6,
                    },
                    FlashFill {
                        address: 0x001800,
                        size: 0x000400,
                        page_index: 7,
                    },
                    FlashFill {
                        address: 0x003254,
                        size: 0x0001AC,
                        page_index: 12,
                    },
                    FlashFill {
                        address: 0x003400,
                        size: 0x000400,
                        page_index: 13,
                    },
                    FlashFill {
                        address: 0x003800,
                        size: 0x000400,
                        page_index: 14,
                    },
                    FlashFill {
                        address: 0x003C00,
                        size: 0x000400,
                        page_index: 15,
                    },
                ],
                data_blocks: vec![
                    FlashDataBlockSpan {
                        address: 0,
                        size: 5024,
                    },
                    FlashDataBlockSpan {
                        address: 7860,
                        size: 5024,
                    },
                ],
            }
        )
    }

    #[test]
    fn two_data_chunks_multiple_sectors_smaller_than_page() {
        let flash_algorithm = assemble_demo_flash2();
        let mut flash_builder = FlashBuilder::new();
        flash_builder.add_data(0, &[42; 5024]).unwrap();
        flash_builder.add_data(7860, &[42; 5024]).unwrap();
        let flash_layout = flash_builder
            .build_sectors_and_pages(&flash_algorithm, true)
            .unwrap();

        let erased_byte_value = flash_algorithm.flash_properties.erased_byte_value;

        assert_eq!(
            flash_layout,
            FlashLayout {
                sectors: {
                    let mut sectors = Vec::with_capacity(88);
                    for i in 0..40 {
                        sectors.push(FlashSector {
                            address: 128 * i as u32,
                            size: 0x000080,
                        });
                    }

                    for i in 56..104 {
                        sectors.push(FlashSector {
                            address: 128 * i as u32,
                            size: 0x000080,
                        });
                    }

                    sectors
                },
                pages: vec![
                    FlashPage {
                        address: 0x000000,
                        data: vec![42; 1024],
                    },
                    FlashPage {
                        address: 0x000400,
                        data: vec![42; 1024],
                    },
                    FlashPage {
                        address: 0x000800,
                        data: vec![42; 1024],
                    },
                    FlashPage {
                        address: 0x000C00,
                        data: vec![42; 1024],
                    },
                    FlashPage {
                        address: 0x001000,
                        data: {
                            let mut data = vec![42; 1024];
                            for d in &mut data[928..1024] {
                                *d = erased_byte_value;
                            }
                            data
                        },
                    },
                    FlashPage {
                        address: 0x001C00,
                        data: {
                            let mut data = vec![42; 1024];
                            for d in &mut data[..692] {
                                *d = erased_byte_value;
                            }
                            data
                        },
                    },
                    FlashPage {
                        address: 0x002000,
                        data: vec![42; 1024],
                    },
                    FlashPage {
                        address: 0x002400,
                        data: vec![42; 1024],
                    },
                    FlashPage {
                        address: 0x002800,
                        data: vec![42; 1024],
                    },
                    FlashPage {
                        address: 0x002C00,
                        data: vec![42; 1024],
                    },
                    FlashPage {
                        address: 0x003000,
                        data: {
                            let mut data = vec![42; 1024];
                            for d in &mut data[596..1024] {
                                *d = erased_byte_value;
                            }
                            data
                        },
                    },
                ],
                fills: vec![
                    FlashFill {
                        address: 0x0013A0,
                        size: 0x000060,
                        page_index: 4,
                    },
                    FlashFill {
                        address: 0x001C00,
                        size: 0x0002B4,
                        page_index: 5,
                    },
                    FlashFill {
                        address: 0x003254,
                        size: 0x0001AC,
                        page_index: 10,
                    }
                ],
                data_blocks: vec![
                    FlashDataBlockSpan {
                        address: 0,
                        size: 5024,
                    },
                    FlashDataBlockSpan {
                        address: 7860,
                        size: 5024,
                    },
                ],
            }
        )
    }
}<|MERGE_RESOLUTION|>--- conflicted
+++ resolved
@@ -473,10 +473,12 @@
     address: u32,
     pages: &'page mut Vec<FlashPage>,
 ) -> Result<&'page mut FlashPage, FlashError> {
-<<<<<<< HEAD
     let page_info = flash_algorithm.page_info(address).expect(&format!("Address {0:#010x} is not a valid address in the flash area. This is a bug, please report it.", address));
 
-    let new_page = FlashPage::new(&page_info);
+    let new_page = FlashPage::new(
+        &page_info,
+        flash_algorithm.flash_properties.erased_byte_value,
+    );
 
     pages.push(new_page);
     log::trace!(
@@ -486,25 +488,6 @@
     );
     // We just added a page, so this unwrap can never fail!
     Ok(pages.last_mut().unwrap())
-=======
-    let page_info = flash_algorithm.page_info(address);
-    if let Some(page_info) = page_info {
-        let new_page = FlashPage::new(
-            &page_info,
-            flash_algorithm.flash_properties.erased_byte_value,
-        );
-        pages.push(new_page);
-        log::trace!(
-            "Added Page (0x{:08x}..0x{:08x})",
-            page_info.base_address,
-            page_info.base_address + page_info.size
-        );
-        // We just added a page, so this unwrap can never fail!
-        Ok(pages.last_mut().unwrap())
-    } else {
-        Err(FlashError::InvalidFlashAddress(address))
-    }
->>>>>>> a01185aa
 }
 
 /// Adds a new fill to the fills.
